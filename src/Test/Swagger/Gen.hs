--- conflicted
+++ resolved
@@ -1,12 +1,6 @@
 {-# LANGUAGE DataKinds         #-}
 {-# LANGUAGE OverloadedStrings #-}
 {-# LANGUAGE TupleSections     #-}
-<<<<<<< HEAD
-{-# LANGUAGE TypeFamilies     #-}
-{-# LANGUAGE RankNTypes     #-}
-module Test.Swagger.Gen ( HTTPRequest(..)
-                        , generateRequestFromJsonDefinition) where
-=======
 {-# LANGUAGE TypeFamilies      #-}
 {-|
 Module      : Test.Swagger.Gen
@@ -21,7 +15,6 @@
 schema.
 -}
 module Test.Swagger.Gen (generateRequest) where
->>>>>>> a42cb2ce
 
 import           Control.Applicative        ((<|>))
 import           Control.Arrow              ((&&&))
@@ -42,34 +35,6 @@
 import qualified Data.Vector                as V
 import           Network.HTTP.Types
 import           System.FilePath.Posix      (joinPath)
-<<<<<<< HEAD
-import           Test.QuickCheck
-import           Data.Generics
-import qualified Data.HashMap.Lazy  as HM
-import qualified Data.Vector as V
-
--- |The FullyQualifiedHost contains the scheme (i.e. http://), hostname and port.
-type FullyQualifiedHost = String
-
-data HTTPRequest = HTTPRequest { requestOperationId :: Maybe String
-                               , requestHost        :: Maybe FullyQualifiedHost
-                               , requestMethod      :: Method
-                               , requestPath        :: BS.ByteString
-                               , requestHeaders     :: RequestHeaders
-                               , requestBody        :: Maybe LBS.ByteString }
-                                  deriving (Show, Eq)
-
--- |Given a swagger.json (encoded as a bytestring), decode it, and produce a
---  random Request that complies with the schema.
---  The return type is Either a parsing error (described as String), or a
---  random Request (in the IO monad because it's random).
-generateRequestFromJsonDefinition :: BS.ByteString -> Either String (IO HTTPRequest)
-generateRequestFromJsonDefinition = fmap generateRequest . eitherDecodeStrict
-
--- Generate a random request for a Swagger definition
-generateRequest :: Swagger -> IO HTTPRequest
-generateRequest = generate . requestGenerator
-=======
 import           Test.QuickCheck            hiding (Fixed)
 import           Test.QuickCheck.Gen        (unGen)
 import           Test.QuickCheck.Random
@@ -82,44 +47,8 @@
 generateRequest seed size model mopid =
   let gen = mkQCGen seed
    in unGen (requestGenerator model mopid) gen size
->>>>>>> a42cb2ce
-
--- |Replace all references with inlines
-resolveReferences :: Swagger -> Swagger
-resolveReferences s = everywhere (mkT resolveSchema) $ everywhere (mkT resolveParam) s
-  where
-    resolveParam :: Referenced Param -> Referenced Param
-    resolveParam i@Inline {} = i
-    resolveParam (Ref (Reference r))  = maybe (error $ "undefied schema: " <> T.unpack r) Inline
-                                      $ M.lookup r $ s ^. parameters
-    resolveSchema :: Referenced Schema -> Referenced Schema
-    resolveSchema i@Inline {} = i
-    resolveSchema (Ref (Reference r)) = maybe (error $ "undefied schema: " <> T.unpack r) Inline
-                                      $ M.lookup r $ s ^. definitions
-
-refToMaybe :: Referenced a -> Maybe a
-refToMaybe (Inline i) = Just i
-refToMaybe (Ref _) = Nothing
 
 -- Random Request generator
-<<<<<<< HEAD
-requestGenerator :: Swagger -> Gen HTTPRequest
-requestGenerator s' =
- do let s = resolveReferences s'
-        baseP = fromMaybe "/" $ s ^. basePath
-        mHost = s ^. host
-    -- pick a path
-    (path, item) <- elements $ M.toList $ s ^. paths
-    -- select one operation of the selected path
-    (method, operation) <- elements $ catMaybes [ (methodGet,) <$> item ^. get
-                                                , (methodPut,) <$> item ^. put
-                                                , (methodPost,) <$> item ^. post
-                                                , (methodDelete,) <$> item ^. delete
-                                                , (methodOptions,) <$> item ^. options
-                                                , (methodHead,) <$> item ^. head_
-                                                , (methodPatch,) <$> item ^. patch ]
-
-=======
 requestGenerator :: Swagger -> Maybe OperationId -> Gen (Operation, HttpRequest)
 requestGenerator s' mopid =
  do let s = resolveReferences s'
@@ -155,7 +84,6 @@
                          <> "\". Available ids: "
                          <> T.unpack allIds)
                     pure found
->>>>>>> a42cb2ce
 
     -- combine parameters common to all operations to parameters
     -- specific to the selected operation
@@ -177,20 +105,10 @@
 
     queryStr <- genQuery queryParams
 
-<<<<<<< HEAD
-    let pathAndQuery = C.pack (joinPath [baseP, T.unpack path'])
-                     <> renderQuery True queryStr
-
     -- pick params for header
     let headerParams = catMaybes (paramSchemaAndAllowEmpty ParamHeader <$> finalParams)
 
-    headers <- genQuery headerParams
-=======
-    -- pick params for header
-    let headerParams = catMaybes (paramSchemaAndAllowEmpty ParamHeader <$> finalParams)
-
     randomHeaders <- genQuery headerParams
->>>>>>> a42cb2ce
 
     -- pick params for form data
     let formDataParams = catMaybes $ paramSchemaAndAllowEmpty ParamFormData <$> finalParams
@@ -203,24 +121,6 @@
                pure $ (("application/json",) . encode) <$> randomJsonBody
        else do formDataQuery <- genQuery formDataParams
                pure $ Just ( "application/x-www-form-urlencoded"
-<<<<<<< HEAD
-                           , toLazyByteString $ renderQueryBuilder False formDataQuery)
-
-    let headers' = catMaybes
-                 $   (\h -> (fst h,) <$> snd h)
-                 <$> ((mk . fst &&& snd) <$> headers)
-                 <>  [(hHost, (C.pack . (^. name)) <$> mHost)]
-                 <>  [(hContentType, fst <$> maybeMimeAndBody)]
-
-    -- use scheme from operation, if defined, or from global
-    scheme <- elements $ fromMaybe [Https] (operation ^. schemes <|> s ^. schemes)
-    pure $ HTTPRequest (T.unpack <$> operation ^. operationId)
-                       (buildHost scheme <$> mHost)
-                       method
-                       pathAndQuery
-                       headers'
-                       (snd <$> maybeMimeAndBody)
-=======
                            , toLazyByteString $ renderQueryText False formDataQuery)
 
     let randomHeaders' = catMaybes
@@ -238,7 +138,6 @@
                         queryStr
                         randomHeaders'
                         (snd <$> maybeMimeAndBody) )
->>>>>>> a42cb2ce
 
  where
   buildHost :: Scheme -> Host -> String
@@ -253,21 +152,6 @@
   bodySchemaParam Param { _paramSchema = ParamBody r} = Just r
   bodySchemaParam _                                   = Nothing
 
-<<<<<<< HEAD
-  applyPathTemplating :: [(T.Text, ParamSchema SwaggerKindParamOtherSchema, Bool)] -> T.Text -> Gen T.Text
-  applyPathTemplating [] p                 = pure p
-  applyPathTemplating ((name, sc, ae):ts) p =
-    do v <- jsonToText CollectionSSV <$> paramGen sc ae
-       applyPathTemplating ts $ T.replace p ("{" <> name <> "}") v
-
-  genQuery :: [(T.Text, ParamSchema SwaggerKindParamOtherSchema, Bool)] -> Gen Query
-  genQuery []                  = pure []
-  genQuery ((name, sc, ae):ts) =
-    do v <- (\p -> if T.null p then Nothing else Just p) . jsonToText CollectionCSV <$> paramGen sc ae
-       ((encodeUtf8 name, encodeUtf8 <$> v):) <$> genQuery ts
-
-  paramSchemaAndAllowEmpty :: ParamLocation -> Param -> Maybe (T.Text, ParamSchema SwaggerKindParamOtherSchema, Bool)
-=======
   applyPathTemplating :: [(T.Text, ParamSchema k, Bool)] -> T.Text -> Gen T.Text
   applyPathTemplating [] p                 = pure p
   applyPathTemplating ((key, sc, ae):ts) p =
@@ -285,17 +169,13 @@
        pure $ this <> rest
 
   paramSchemaAndAllowEmpty :: ParamLocation -> Param -> Maybe (T.Text, ParamSchema 'SwaggerKindParamOtherSchema, Bool)
->>>>>>> a42cb2ce
   paramSchemaAndAllowEmpty loc Param { _paramName = n, _paramSchema = ParamOther pos@ParamOtherSchema {} }
       | loc == pos ^. in_ = Just ( n
                                  , pos ^. paramSchema
                                  , (loc == ParamQuery || loc == ParamFormData)
                                    && fromMaybe False (pos ^. allowEmptyValue))
       | otherwise = Nothing
-<<<<<<< HEAD
-=======
   paramSchemaAndAllowEmpty _ Param { _paramSchema = ParamBody _ } = Nothing
->>>>>>> a42cb2ce
 
 -- |Useful combinator for (Gen a) family: chose one of the values or
 -- Nothing if the list is empty. (i.e. safe "elements")
@@ -323,18 +203,6 @@
      frequency $ [(10, Number . fromFloatDigits <$> n)] <> [(1, pure Null) | allowEmpty]
 paramGen ps@ParamSchema { _paramSchemaType=SwaggerInteger } allowEmpty =
   do let n :: Gen Int
-<<<<<<< HEAD
-         min_ = fromMaybe minBound $ toBoundedInteger =<< ps ^. minimum_
-         max_ = fromMaybe maxBound $ toBoundedInteger =<< ps ^. maximum_
-         n = choose ( min_ + if fromMaybe False $ ps ^. exclusiveMinimum then 1 else 0
-                     , max_ - if fromMaybe False $ ps ^. exclusiveMaximum then 1 else 0)
-     frequency $ [(10, Number . fromInteger . toInteger <$> n)] <> [(1, pure Null) | allowEmpty]
-paramGen ps@ParamSchema { _paramSchemaType=SwaggerBoolean } allowEmpty =
-  elements $ [Bool True, Bool False] <> [Null | allowEmpty]
-
--- TODO: respect generation of "unique items"
-paramGen ps@ParamSchema { _paramSchemaType=SwaggerArray } allowEmpty =
-=======
          min_ = fromMaybe (-1000) $ toBoundedInteger =<< ps ^. minimum_
          max_ = fromMaybe 1000 $ toBoundedInteger =<< ps ^. maximum_
          n = choose ( min_ + if fromMaybe False $ ps ^. exclusiveMinimum then 1 else 0
@@ -345,52 +213,14 @@
 
 -- TODO: respect generation of "unique items"
 paramGen ps@ParamSchema { _paramSchemaType=SwaggerArray, _paramSchemaFormat=fmt } allowEmpty =
->>>>>>> a42cb2ce
   do  siz <- toInteger <$> getSize
       len <- fromIntegral <$> choose ( fromMaybe (if allowEmpty then 0 else 1) $ ps ^. minLength
                                       , fromMaybe siz $ ps ^. maxLength)
       case ps ^. items of
-<<<<<<< HEAD
-        Nothing ->
-          toJSON <$> replicateM len (genJString allowEmpty)
-=======
->>>>>>> a42cb2ce
         Just (SwaggerItemsObject (Inline s)) ->
           toJSON <$> replicateM len (genJSON s)
         Just (SwaggerItemsArray rs) ->
           toJSON <$> mapM genJSON (catMaybes (refToMaybe <$> rs))
-<<<<<<< HEAD
-        Just (SwaggerItemsPrimitive fmt ps') ->
-           do x <- toJSON <$> replicateM len (paramGen ps' allowEmpty)
-              pure $ maybe x (toJSON . flip jsonToText x) fmt
-
--- NOTE: we don't really support files
-paramGen ps@ParamSchema { _paramSchemaType=SwaggerFile } allowEmpty = genJString allowEmpty
-paramGen ps@ParamSchema { _paramSchemaType=s@SwaggerObject } allowEmpty = _
-paramGen    ParamSchema { _paramSchemaType=SwaggerNull } _ = pure Null
-
-jsonToText :: CollectionFormat t -> Value -> T.Text
-jsonToText _ (String t) = t
-jsonToText _ Null = ""
-jsonToText _ (Bool True) = "true"
-jsonToText _ (Bool False) = "false"
-jsonToText _ (Number n) = T.pack $ show n
-jsonToText fmt (Object m) = T.intercalate (collectionSep fmt) $ (\i -> fst i <> "=" <> jsonToText fmt (snd i)) <$> HM.toList m
-jsonToText fmt (Array v) = T.intercalate (collectionSep fmt) $ jsonToText fmt <$> V.toList v
-
-collectionSep :: CollectionFormat t -> T.Text
-collectionSep CollectionCSV   = ","
-collectionSep CollectionSSV   = ";"
-collectionSep CollectionTSV   = "\t"
-collectionSep CollectionPipes = "|"
-collectionSep CollectionMulti = "" -- NOTE: what is this?
-
--- |Generate a JSON from a schema
-genJSON :: Schema -> Gen Value
--- TODO: what is "all of" exactly?
-genJSON Schema { _schemaAllOf = Just ss } | not (null ss) = oneof $ genJSON <$> ss
-genJSON s =
-=======
         Just (SwaggerItemsPrimitive cfmt ps') ->
            do x <- toJSON <$> replicateM len (paramGen ps' allowEmpty)
               pure $ maybe x (toJSON . flip (jsonToText fmt) x) cfmt
@@ -449,7 +279,6 @@
      pure $ foldl1 merge $ take n jsons
 
 genJSON s@Schema { _schemaParamSchema = ParamSchema { _paramSchemaType = SwaggerObject } } =
->>>>>>> a42cb2ce
   do let props = catMaybes $ (\i -> (fst i,) <$> refToMaybe (snd i)) <$> M.toList (s ^. properties)
          (reqProps, optProps) = partition (\i -> fst i `elem` s ^. required) props
      siz <- toInteger <$> getSize
@@ -468,11 +297,8 @@
 
      pure $ Object $ HM.fromList $ reqPropsV <> optPropsV <> addPropsV
 
-<<<<<<< HEAD
-=======
 genJSON Schema { _schemaParamSchema = ps } = paramGen ps True
 
->>>>>>> a42cb2ce
 genNonemptyText :: Gen T.Text
 genNonemptyText = genText False
 
